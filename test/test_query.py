# -*- coding: utf-8 -*-
# This file is part of beets.
# Copyright 2016, Adrian Sampson.
#
# Permission is hereby granted, free of charge, to any person obtaining
# a copy of this software and associated documentation files (the
# "Software"), to deal in the Software without restriction, including
# without limitation the rights to use, copy, modify, merge, publish,
# distribute, sublicense, and/or sell copies of the Software, and to
# permit persons to whom the Software is furnished to do so, subject to
# the following conditions:
#
# The above copyright notice and this permission notice shall be
# included in all copies or substantial portions of the Software.

"""Various tests for querying the library database.
"""
from __future__ import division, absolute_import, print_function

from functools import partial
from mock import patch
import os

from test import _common
from test._common import unittest
from test import helper

import beets.library
from beets import dbcore
from beets.dbcore import types
from beets.dbcore.query import (NoneQuery, ParsingError,
                                InvalidQueryArgumentTypeError)
from beets.library import Library, Item


class TestHelper(helper.TestHelper):

    def assertInResult(self, item, results):
        result_ids = map(lambda i: i.id, results)
        self.assertIn(item.id, result_ids)

    def assertNotInResult(self, item, results):
        result_ids = map(lambda i: i.id, results)
        self.assertNotIn(item.id, result_ids)


class AnyFieldQueryTest(_common.LibTestCase):
    def test_no_restriction(self):
        q = dbcore.query.AnyFieldQuery(
            'title', beets.library.Item._fields.keys(),
            dbcore.query.SubstringQuery
        )
        self.assertEqual(self.lib.items(q).get().title, 'the title')

    def test_restriction_completeness(self):
        q = dbcore.query.AnyFieldQuery('title', [u'title'],
                                       dbcore.query.SubstringQuery)
        self.assertEqual(self.lib.items(q).get().title, u'the title')

    def test_restriction_soundness(self):
        q = dbcore.query.AnyFieldQuery('title', [u'artist'],
                                       dbcore.query.SubstringQuery)
        self.assertEqual(self.lib.items(q).get(), None)

    def test_eq(self):
        q1 = dbcore.query.AnyFieldQuery('foo', [u'bar'],
                                        dbcore.query.SubstringQuery)
        q2 = dbcore.query.AnyFieldQuery('foo', [u'bar'],
                                        dbcore.query.SubstringQuery)
        self.assertEqual(q1, q2)

        q2.query_class = None
        self.assertNotEqual(q1, q2)


class AssertsMixin(object):
    def assert_items_matched(self, results, titles):
        self.assertEqual([i.title for i in results], titles)

    def assert_albums_matched(self, results, albums):
        self.assertEqual([a.album for a in results], albums)


# A test case class providing a library with some dummy data and some
# assertions involving that data.
class DummyDataTestCase(_common.TestCase, AssertsMixin):
    def setUp(self):
        super(DummyDataTestCase, self).setUp()
        self.lib = beets.library.Library(':memory:')
        items = [_common.item() for _ in range(3)]
        items[0].title = u'foo bar'
        items[0].artist = u'one'
        items[0].album = u'baz'
        items[0].year = 2001
        items[0].comp = True
        items[1].title = u'baz qux'
        items[1].artist = u'two'
        items[1].album = u'baz'
        items[1].year = 2002
        items[1].comp = True
        items[2].title = u'beets 4 eva'
        items[2].artist = u'three'
        items[2].album = u'foo'
        items[2].year = 2003
        items[2].comp = False
        for item in items:
            self.lib.add(item)
        self.lib.add_album(items[:2])

    def assert_items_matched_all(self, results):
        self.assert_items_matched(results, [
            u'foo bar',
            u'baz qux',
            u'beets 4 eva',
        ])


class GetTest(DummyDataTestCase):
    def test_get_empty(self):
        q = u''
        results = self.lib.items(q)
        self.assert_items_matched_all(results)

    def test_get_none(self):
        q = None
        results = self.lib.items(q)
        self.assert_items_matched_all(results)

    def test_get_one_keyed_term(self):
        q = u'title:qux'
        results = self.lib.items(q)
        self.assert_items_matched(results, [u'baz qux'])

    def test_get_one_keyed_regexp(self):
        q = u'artist::t.+r'
        results = self.lib.items(q)
        self.assert_items_matched(results, [u'beets 4 eva'])

    def test_get_one_unkeyed_term(self):
        q = u'three'
        results = self.lib.items(q)
        self.assert_items_matched(results, [u'beets 4 eva'])

    def test_get_one_unkeyed_regexp(self):
        q = u':x$'
        results = self.lib.items(q)
        self.assert_items_matched(results, [u'baz qux'])

    def test_get_no_matches(self):
        q = u'popebear'
        results = self.lib.items(q)
        self.assert_items_matched(results, [])

    def test_invalid_key(self):
        q = u'pope:bear'
        results = self.lib.items(q)
        # Matches nothing since the flexattr is not present on the
        # objects.
        self.assert_items_matched(results, [])

    def test_term_case_insensitive(self):
        q = u'oNE'
        results = self.lib.items(q)
        self.assert_items_matched(results, [u'foo bar'])

    def test_regexp_case_sensitive(self):
        q = u':oNE'
        results = self.lib.items(q)
        self.assert_items_matched(results, [])
        q = u':one'
        results = self.lib.items(q)
        self.assert_items_matched(results, [u'foo bar'])

    def test_term_case_insensitive_with_key(self):
        q = u'artist:thrEE'
        results = self.lib.items(q)
        self.assert_items_matched(results, [u'beets 4 eva'])

    def test_key_case_insensitive(self):
        q = u'ArTiST:three'
        results = self.lib.items(q)
        self.assert_items_matched(results, [u'beets 4 eva'])

    def test_unkeyed_term_matches_multiple_columns(self):
        q = u'baz'
        results = self.lib.items(q)
        self.assert_items_matched(results, [
            u'foo bar',
            u'baz qux',
        ])

    def test_unkeyed_regexp_matches_multiple_columns(self):
        q = u':z$'
        results = self.lib.items(q)
        self.assert_items_matched(results, [
            u'foo bar',
            u'baz qux',
        ])

    def test_keyed_term_matches_only_one_column(self):
        q = u'title:baz'
        results = self.lib.items(q)
        self.assert_items_matched(results, [u'baz qux'])

    def test_keyed_regexp_matches_only_one_column(self):
        q = u'title::baz'
        results = self.lib.items(q)
        self.assert_items_matched(results, [
            u'baz qux',
        ])

    def test_multiple_terms_narrow_search(self):
        q = u'qux baz'
        results = self.lib.items(q)
        self.assert_items_matched(results, [
            u'baz qux',
        ])

    def test_multiple_regexps_narrow_search(self):
        q = u':baz :qux'
        results = self.lib.items(q)
        self.assert_items_matched(results, [u'baz qux'])

    def test_mixed_terms_regexps_narrow_search(self):
        q = u':baz qux'
        results = self.lib.items(q)
        self.assert_items_matched(results, [u'baz qux'])

    def test_single_year(self):
        q = u'year:2001'
        results = self.lib.items(q)
        self.assert_items_matched(results, [u'foo bar'])

    def test_year_range(self):
        q = u'year:2000..2002'
        results = self.lib.items(q)
        self.assert_items_matched(results, [
            u'foo bar',
            u'baz qux',
        ])

    def test_singleton_true(self):
        q = u'singleton:true'
        results = self.lib.items(q)
        self.assert_items_matched(results, [u'beets 4 eva'])

    def test_singleton_false(self):
        q = u'singleton:false'
        results = self.lib.items(q)
        self.assert_items_matched(results, [u'foo bar', u'baz qux'])

    def test_compilation_true(self):
        q = u'comp:true'
        results = self.lib.items(q)
        self.assert_items_matched(results, [u'foo bar', u'baz qux'])

    def test_compilation_false(self):
        q = u'comp:false'
        results = self.lib.items(q)
        self.assert_items_matched(results, [u'beets 4 eva'])

    def test_unknown_field_name_no_results(self):
        q = u'xyzzy:nonsense'
        results = self.lib.items(q)
        titles = [i.title for i in results]
        self.assertEqual(titles, [])

    def test_unknown_field_name_no_results_in_album_query(self):
        q = u'xyzzy:nonsense'
        results = self.lib.albums(q)
        names = [a.album for a in results]
        self.assertEqual(names, [])

    def test_item_field_name_matches_nothing_in_album_query(self):
        q = u'format:nonsense'
        results = self.lib.albums(q)
        names = [a.album for a in results]
        self.assertEqual(names, [])

    def test_unicode_query(self):
        item = self.lib.items().get()
        item.title = u'caf\xe9'
        item.store()

        q = u'title:caf\xe9'
        results = self.lib.items(q)
        self.assert_items_matched(results, [u'caf\xe9'])

    def test_numeric_search_positive(self):
        q = dbcore.query.NumericQuery('year', u'2001')
        results = self.lib.items(q)
        self.assertTrue(results)

    def test_numeric_search_negative(self):
        q = dbcore.query.NumericQuery('year', u'1999')
        results = self.lib.items(q)
        self.assertFalse(results)

    def test_invalid_query(self):
        with self.assertRaises(InvalidQueryArgumentTypeError) as raised:
            dbcore.query.NumericQuery('year', u'199a')
        self.assertIn(u'not an int', unicode(raised.exception))

        with self.assertRaises(InvalidQueryArgumentTypeError) as raised:
            dbcore.query.RegexpQuery('year', u'199(')
        self.assertIn(u'not a regular expression', unicode(raised.exception))
        self.assertIn(u'unbalanced parenthesis', unicode(raised.exception))
        self.assertIsInstance(raised.exception, ParsingError)


class MatchTest(_common.TestCase):
    def setUp(self):
        super(MatchTest, self).setUp()
        self.item = _common.item()

    def test_regex_match_positive(self):
        q = dbcore.query.RegexpQuery('album', u'^the album$')
        self.assertTrue(q.match(self.item))

    def test_regex_match_negative(self):
        q = dbcore.query.RegexpQuery('album', u'^album$')
        self.assertFalse(q.match(self.item))

    def test_regex_match_non_string_value(self):
        q = dbcore.query.RegexpQuery('disc', u'^6$')
        self.assertTrue(q.match(self.item))

    def test_substring_match_positive(self):
        q = dbcore.query.SubstringQuery('album', u'album')
        self.assertTrue(q.match(self.item))

    def test_substring_match_negative(self):
        q = dbcore.query.SubstringQuery('album', u'ablum')
        self.assertFalse(q.match(self.item))

    def test_substring_match_non_string_value(self):
        q = dbcore.query.SubstringQuery('disc', u'6')
        self.assertTrue(q.match(self.item))

    def test_year_match_positive(self):
        q = dbcore.query.NumericQuery('year', u'1')
        self.assertTrue(q.match(self.item))

    def test_year_match_negative(self):
        q = dbcore.query.NumericQuery('year', u'10')
        self.assertFalse(q.match(self.item))

    def test_bitrate_range_positive(self):
        q = dbcore.query.NumericQuery('bitrate', u'100000..200000')
        self.assertTrue(q.match(self.item))

    def test_bitrate_range_negative(self):
        q = dbcore.query.NumericQuery('bitrate', u'200000..300000')
        self.assertFalse(q.match(self.item))

    def test_open_range(self):
        dbcore.query.NumericQuery('bitrate', u'100000..')

    def test_eq(self):
        q1 = dbcore.query.MatchQuery('foo', u'bar')
        q2 = dbcore.query.MatchQuery('foo', u'bar')
        q3 = dbcore.query.MatchQuery('foo', u'baz')
        q4 = dbcore.query.StringFieldQuery('foo', u'bar')
        self.assertEqual(q1, q2)
        self.assertNotEqual(q1, q3)
        self.assertNotEqual(q1, q4)
        self.assertNotEqual(q3, q4)


class PathQueryTest(_common.LibTestCase, TestHelper, AssertsMixin):
    def setUp(self):
        super(PathQueryTest, self).setUp()

        # This is the item we'll try to match.
        self.i.path = '/a/b/c.mp3'
        self.i.title = u'path item'
        self.i.album = u'path album'
        self.i.store()
        self.lib.add_album([self.i])

        # A second item for testing exclusion.
        i2 = _common.item()
        i2.path = '/x/y/z.mp3'
        i2.title = 'another item'
        i2.album = 'another album'
        self.lib.add(i2)
        self.lib.add_album([i2])

        # Unadorned path queries with path separators in them are considered
        # path queries only when the path in question actually exists. So we
        # mock the existence check to return true.
        self.patcher_exists = patch('beets.library.os.path.exists')
        self.patcher_exists.start().return_value = True

        # We have to create function samefile as it does not exist on
        # Windows and python 2.7
        self.patcher_samefile = patch('beets.library.os.path.samefile',
                                      create=True)
        self.patcher_samefile.start().return_value = True

    def tearDown(self):
        super(PathQueryTest, self).tearDown()

        self.patcher_samefile.stop()
        self.patcher_exists.stop()

    def test_path_exact_match(self):
        q = u'path:/a/b/c.mp3'
        results = self.lib.items(q)
        self.assert_items_matched(results, [u'path item'])

        results = self.lib.albums(q)
        self.assert_albums_matched(results, [])

    def test_parent_directory_no_slash(self):
        q = u'path:/a'
        results = self.lib.items(q)
        self.assert_items_matched(results, [u'path item'])

        results = self.lib.albums(q)
        self.assert_albums_matched(results, [u'path album'])

    def test_parent_directory_with_slash(self):
        q = u'path:/a/'
        results = self.lib.items(q)
        self.assert_items_matched(results, [u'path item'])

        results = self.lib.albums(q)
        self.assert_albums_matched(results, [u'path album'])

    def test_no_match(self):
        q = u'path:/xyzzy/'
        results = self.lib.items(q)
        self.assert_items_matched(results, [])

        results = self.lib.albums(q)
        self.assert_albums_matched(results, [])

    def test_fragment_no_match(self):
        q = u'path:/b/'
        results = self.lib.items(q)
        self.assert_items_matched(results, [])

        results = self.lib.albums(q)
        self.assert_albums_matched(results, [])

    def test_nonnorm_path(self):
        q = u'path:/x/../a/b'
        results = self.lib.items(q)
        self.assert_items_matched(results, [u'path item'])

        results = self.lib.albums(q)
        self.assert_albums_matched(results, [u'path album'])

    def test_slashed_query_matches_path(self):
        q = u'/a/b'
        results = self.lib.items(q)
        self.assert_items_matched(results, [u'path item'])

        results = self.lib.albums(q)
        self.assert_albums_matched(results, [u'path album'])

    @unittest.skip('unfixed (#1865)')
    def test_path_query_in_or_query(self):
        q = '/a/b , /a/b'
        results = self.lib.items(q)
        self.assert_items_matched(results, ['path item'])

    def test_non_slashed_does_not_match_path(self):
        q = u'c.mp3'
        results = self.lib.items(q)
        self.assert_items_matched(results, [])

        results = self.lib.albums(q)
        self.assert_albums_matched(results, [])

    def test_slashes_in_explicit_field_does_not_match_path(self):
        q = u'title:/a/b'
        results = self.lib.items(q)
        self.assert_items_matched(results, [])

    def test_path_item_regex(self):
<<<<<<< HEAD
        q = u'path::\\.mp3$'
=======
        q = 'path::c\\.mp3$'
>>>>>>> 48659c5d
        results = self.lib.items(q)
        self.assert_items_matched(results, [u'path item'])

    def test_path_album_regex(self):
        q = u'path::b'
        results = self.lib.albums(q)
        self.assert_albums_matched(results, [u'path album'])

    def test_escape_underscore(self):
        self.add_album(path='/a/_/title.mp3', title=u'with underscore',
                       album=u'album with underscore')
        q = u'path:/a/_'
        results = self.lib.items(q)
        self.assert_items_matched(results, [u'with underscore'])

        results = self.lib.albums(q)
        self.assert_albums_matched(results, [u'album with underscore'])

    def test_escape_percent(self):
        self.add_album(path='/a/%/title.mp3', title=u'with percent',
                       album=u'album with percent')
        q = u'path:/a/%'
        results = self.lib.items(q)
        self.assert_items_matched(results, [u'with percent'])

        results = self.lib.albums(q)
        self.assert_albums_matched(results, [u'album with percent'])

    def test_escape_backslash(self):
        self.add_album(path=r'/a/\x/title.mp3', title=u'with backslash',
                       album=u'album with backslash')
        q = u'path:/a/\\\\x'
        results = self.lib.items(q)
        self.assert_items_matched(results, [u'with backslash'])

        results = self.lib.albums(q)
        self.assert_albums_matched(results, [u'album with backslash'])

    def test_case_sensitivity(self):
        self.add_album(path='/A/B/C2.mp3', title=u'caps path')

        makeq = partial(beets.library.PathQuery, u'path', '/A/B')

        results = self.lib.items(makeq(case_sensitive=True))
        self.assert_items_matched(results, [u'caps path'])

        results = self.lib.items(makeq(case_sensitive=False))
        self.assert_items_matched(results, [u'path item', u'caps path'])

        # Check for correct case sensitivity selection (this check
        # only works on non-Windows OSes).
        with _common.system_mock('Darwin'):
            # exists = True and samefile = True => Case insensitive
            q = makeq()
            self.assertEqual(q.case_sensitive, False)

            # exists = True and samefile = False => Case sensitive
            self.patcher_samefile.stop()
            self.patcher_samefile.start().return_value = False
            try:
                q = makeq()
                self.assertEqual(q.case_sensitive, True)
            finally:
                self.patcher_samefile.stop()
                self.patcher_samefile.start().return_value = True

        # Test platform-aware default sensitivity when the library path
        # does not exist. For the duration of this check, we change the
        # `os.path.exists` mock to return False.
        self.patcher_exists.stop()
        self.patcher_exists.start().return_value = False
        try:
            with _common.system_mock('Darwin'):
                q = makeq()
                self.assertEqual(q.case_sensitive, True)

            with _common.system_mock('Windows'):
                q = makeq()
                self.assertEqual(q.case_sensitive, False)
        finally:
            # Restore the `os.path.exists` mock to its original state.
            self.patcher_exists.stop()
            self.patcher_exists.start().return_value = True

    @patch('beets.library.os')
    def test_path_sep_detection(self, mock_os):
        mock_os.sep = '/'
        is_path = beets.library.PathQuery.is_path_query
        self.assertTrue(is_path('/foo/bar'))
        self.assertTrue(is_path('foo/bar'))
        self.assertTrue(is_path('foo/'))
        self.assertFalse(is_path('foo'))
        self.assertTrue(is_path('foo/:bar'))
        self.assertFalse(is_path('foo:bar/'))
        self.assertFalse(is_path('foo:/bar'))

    def test_path_detection(self):
        # cover existence test
        self.patcher_exists.stop()
        is_path = beets.library.PathQuery.is_path_query

        try:
            self.touch(b'foo/bar')
            # test absolute
            self.assertTrue(is_path(os.path.join(self.temp_dir, b'foo/bar')))
            self.assertTrue(is_path(os.path.join(self.temp_dir, b'foo')))
            self.assertFalse(is_path(b'foo/bar'))

            cur_dir = os.getcwd()
            try:
                os.chdir(self.temp_dir)
                self.assertTrue(is_path(b'foo/'))
                self.assertTrue(is_path(b'foo/bar'))
                self.assertTrue(is_path(b'foo/bar:tagada'))
                self.assertFalse(is_path(b'bar'))
            finally:
                os.chdir(cur_dir)
        finally:
            self.patcher_exists.start()


class IntQueryTest(unittest.TestCase, TestHelper):

    def setUp(self):
        self.lib = Library(':memory:')

    def tearDown(self):
        Item._types = {}

    def test_exact_value_match(self):
        item = self.add_item(bpm=120)
        matched = self.lib.items(u'bpm:120').get()
        self.assertEqual(item.id, matched.id)

    def test_range_match(self):
        item = self.add_item(bpm=120)
        self.add_item(bpm=130)

        matched = self.lib.items(u'bpm:110..125')
        self.assertEqual(1, len(matched))
        self.assertEqual(item.id, matched.get().id)

    def test_flex_range_match(self):
        Item._types = {'myint': types.Integer()}
        item = self.add_item(myint=2)
        matched = self.lib.items(u'myint:2').get()
        self.assertEqual(item.id, matched.id)

    def test_flex_dont_match_missing(self):
        Item._types = {'myint': types.Integer()}
        self.add_item()
        matched = self.lib.items(u'myint:2').get()
        self.assertIsNone(matched)

    def test_no_substring_match(self):
        self.add_item(bpm=120)
        matched = self.lib.items(u'bpm:12').get()
        self.assertIsNone(matched)


class BoolQueryTest(unittest.TestCase, TestHelper):

    def setUp(self):
        self.lib = Library(':memory:')
        Item._types = {'flexbool': types.Boolean()}

    def tearDown(self):
        Item._types = {}

    def test_parse_true(self):
        item_true = self.add_item(comp=True)
        item_false = self.add_item(comp=False)
        matched = self.lib.items(u'comp:true')
        self.assertInResult(item_true, matched)
        self.assertNotInResult(item_false, matched)

    def test_flex_parse_true(self):
        item_true = self.add_item(flexbool=True)
        item_false = self.add_item(flexbool=False)
        matched = self.lib.items(u'flexbool:true')
        self.assertInResult(item_true, matched)
        self.assertNotInResult(item_false, matched)

    def test_flex_parse_false(self):
        item_true = self.add_item(flexbool=True)
        item_false = self.add_item(flexbool=False)
        matched = self.lib.items(u'flexbool:false')
        self.assertInResult(item_false, matched)
        self.assertNotInResult(item_true, matched)

    def test_flex_parse_1(self):
        item_true = self.add_item(flexbool=True)
        item_false = self.add_item(flexbool=False)
        matched = self.lib.items(u'flexbool:1')
        self.assertInResult(item_true, matched)
        self.assertNotInResult(item_false, matched)

    def test_flex_parse_0(self):
        item_true = self.add_item(flexbool=True)
        item_false = self.add_item(flexbool=False)
        matched = self.lib.items(u'flexbool:0')
        self.assertInResult(item_false, matched)
        self.assertNotInResult(item_true, matched)

    def test_flex_parse_any_string(self):
        # TODO this should be the other way around
        item_true = self.add_item(flexbool=True)
        item_false = self.add_item(flexbool=False)
        matched = self.lib.items(u'flexbool:something')
        self.assertInResult(item_false, matched)
        self.assertNotInResult(item_true, matched)


class DefaultSearchFieldsTest(DummyDataTestCase):
    def test_albums_matches_album(self):
        albums = list(self.lib.albums(u'baz'))
        self.assertEqual(len(albums), 1)

    def test_albums_matches_albumartist(self):
        albums = list(self.lib.albums([u'album artist']))
        self.assertEqual(len(albums), 1)

    def test_items_matches_title(self):
        items = self.lib.items(u'beets')
        self.assert_items_matched(items, [u'beets 4 eva'])

    def test_items_does_not_match_year(self):
        items = self.lib.items(u'2001')
        self.assert_items_matched(items, [])


class NoneQueryTest(unittest.TestCase, TestHelper):

    def setUp(self):
        self.lib = Library(':memory:')

    def test_match_singletons(self):
        singleton = self.add_item()
        album_item = self.add_album().items().get()

        matched = self.lib.items(NoneQuery(u'album_id'))
        self.assertInResult(singleton, matched)
        self.assertNotInResult(album_item, matched)

    def test_match_after_set_none(self):
        item = self.add_item(rg_track_gain=0)
        matched = self.lib.items(NoneQuery(u'rg_track_gain'))
        self.assertNotInResult(item, matched)

        item['rg_track_gain'] = None
        item.store()
        matched = self.lib.items(NoneQuery(u'rg_track_gain'))
        self.assertInResult(item, matched)


class NotQueryMatchTest(_common.TestCase):
    """Test `query.NotQuery` matching against a single item, using the same
    cases and assertions as on `MatchTest`, plus assertion on the negated
    queries (ie. assertTrue(q) -> assertFalse(NotQuery(q))).
    """
    def setUp(self):
        super(NotQueryMatchTest, self).setUp()
        self.item = _common.item()

    def test_regex_match_positive(self):
        q = dbcore.query.RegexpQuery(u'album', u'^the album$')
        self.assertTrue(q.match(self.item))
        self.assertFalse(dbcore.query.NotQuery(q).match(self.item))

    def test_regex_match_negative(self):
        q = dbcore.query.RegexpQuery(u'album', u'^album$')
        self.assertFalse(q.match(self.item))
        self.assertTrue(dbcore.query.NotQuery(q).match(self.item))

    def test_regex_match_non_string_value(self):
        q = dbcore.query.RegexpQuery(u'disc', u'^6$')
        self.assertTrue(q.match(self.item))
        self.assertFalse(dbcore.query.NotQuery(q).match(self.item))

    def test_substring_match_positive(self):
        q = dbcore.query.SubstringQuery(u'album', u'album')
        self.assertTrue(q.match(self.item))
        self.assertFalse(dbcore.query.NotQuery(q).match(self.item))

    def test_substring_match_negative(self):
        q = dbcore.query.SubstringQuery(u'album', u'ablum')
        self.assertFalse(q.match(self.item))
        self.assertTrue(dbcore.query.NotQuery(q).match(self.item))

    def test_substring_match_non_string_value(self):
        q = dbcore.query.SubstringQuery(u'disc', u'6')
        self.assertTrue(q.match(self.item))
        self.assertFalse(dbcore.query.NotQuery(q).match(self.item))

    def test_year_match_positive(self):
        q = dbcore.query.NumericQuery(u'year', u'1')
        self.assertTrue(q.match(self.item))
        self.assertFalse(dbcore.query.NotQuery(q).match(self.item))

    def test_year_match_negative(self):
        q = dbcore.query.NumericQuery(u'year', u'10')
        self.assertFalse(q.match(self.item))
        self.assertTrue(dbcore.query.NotQuery(q).match(self.item))

    def test_bitrate_range_positive(self):
        q = dbcore.query.NumericQuery(u'bitrate', u'100000..200000')
        self.assertTrue(q.match(self.item))
        self.assertFalse(dbcore.query.NotQuery(q).match(self.item))

    def test_bitrate_range_negative(self):
        q = dbcore.query.NumericQuery(u'bitrate', u'200000..300000')
        self.assertFalse(q.match(self.item))
        self.assertTrue(dbcore.query.NotQuery(q).match(self.item))

    def test_open_range(self):
        q = dbcore.query.NumericQuery(u'bitrate', u'100000..')
        dbcore.query.NotQuery(q)


class NotQueryTest(DummyDataTestCase):
    """Test `query.NotQuery` against the dummy data:
    - `test_type_xxx`: tests for the negation of a particular XxxQuery class.
    - `test_get_yyy`: tests on query strings (similar to `GetTest`)
    """
    def assertNegationProperties(self, q):
        """Given a Query `q`, assert that:
        - q OR not(q) == all items
        - q AND not(q) == 0
        - not(not(q)) == q
        """
        not_q = dbcore.query.NotQuery(q)
        # assert using OrQuery, AndQuery
        q_or = dbcore.query.OrQuery([q, not_q])
        q_and = dbcore.query.AndQuery([q, not_q])
        self.assert_items_matched_all(self.lib.items(q_or))
        self.assert_items_matched(self.lib.items(q_and), [])

        # assert manually checking the item titles
        all_titles = set([i.title for i in self.lib.items()])
        q_results = set([i.title for i in self.lib.items(q)])
        not_q_results = set([i.title for i in self.lib.items(not_q)])
        self.assertEqual(q_results.union(not_q_results), all_titles)
        self.assertEqual(q_results.intersection(not_q_results), set())

        # round trip
        not_not_q = dbcore.query.NotQuery(not_q)
        self.assertEqual(set([i.title for i in self.lib.items(q)]),
                         set([i.title for i in self.lib.items(not_not_q)]))

    def test_type_and(self):
        # not(a and b) <-> not(a) or not(b)
        q = dbcore.query.AndQuery([
            dbcore.query.BooleanQuery(u'comp', True),
            dbcore.query.NumericQuery(u'year', u'2002')],
        )
        not_results = self.lib.items(dbcore.query.NotQuery(q))
        self.assert_items_matched(not_results, [u'foo bar', u'beets 4 eva'])
        self.assertNegationProperties(q)

    def test_type_anyfield(self):
        q = dbcore.query.AnyFieldQuery(u'foo', [u'title', u'artist', u'album'],
                                       dbcore.query.SubstringQuery)
        not_results = self.lib.items(dbcore.query.NotQuery(q))
        self.assert_items_matched(not_results, [u'baz qux'])
        self.assertNegationProperties(q)

    def test_type_boolean(self):
        q = dbcore.query.BooleanQuery(u'comp', True)
        not_results = self.lib.items(dbcore.query.NotQuery(q))
        self.assert_items_matched(not_results, [u'beets 4 eva'])
        self.assertNegationProperties(q)

    def test_type_date(self):
        q = dbcore.query.DateQuery(u'mtime', u'0.0')
        not_results = self.lib.items(dbcore.query.NotQuery(q))
        self.assert_items_matched(not_results, [])
        self.assertNegationProperties(q)

    def test_type_false(self):
        q = dbcore.query.FalseQuery()
        not_results = self.lib.items(dbcore.query.NotQuery(q))
        self.assert_items_matched_all(not_results)
        self.assertNegationProperties(q)

    def test_type_match(self):
        q = dbcore.query.MatchQuery(u'year', u'2003')
        not_results = self.lib.items(dbcore.query.NotQuery(q))
        self.assert_items_matched(not_results, [u'foo bar', u'baz qux'])
        self.assertNegationProperties(q)

    def test_type_none(self):
        q = dbcore.query.NoneQuery(u'rg_track_gain')
        not_results = self.lib.items(dbcore.query.NotQuery(q))
        self.assert_items_matched(not_results, [])
        self.assertNegationProperties(q)

    def test_type_numeric(self):
        q = dbcore.query.NumericQuery(u'year', u'2001..2002')
        not_results = self.lib.items(dbcore.query.NotQuery(q))
        self.assert_items_matched(not_results, [u'beets 4 eva'])
        self.assertNegationProperties(q)

    def test_type_or(self):
        # not(a or b) <-> not(a) and not(b)
        q = dbcore.query.OrQuery([dbcore.query.BooleanQuery(u'comp', True),
                                  dbcore.query.NumericQuery(u'year', u'2002')])
        not_results = self.lib.items(dbcore.query.NotQuery(q))
        self.assert_items_matched(not_results, [u'beets 4 eva'])
        self.assertNegationProperties(q)

    def test_type_regexp(self):
        q = dbcore.query.RegexpQuery(u'artist', u'^t')
        not_results = self.lib.items(dbcore.query.NotQuery(q))
        self.assert_items_matched(not_results, [u'foo bar'])
        self.assertNegationProperties(q)

    def test_type_substring(self):
        q = dbcore.query.SubstringQuery(u'album', u'ba')
        not_results = self.lib.items(dbcore.query.NotQuery(q))
        self.assert_items_matched(not_results, [u'beets 4 eva'])
        self.assertNegationProperties(q)

    def test_type_true(self):
        q = dbcore.query.TrueQuery()
        not_results = self.lib.items(dbcore.query.NotQuery(q))
        self.assert_items_matched(not_results, [])
        self.assertNegationProperties(q)

    def test_get_prefixes_keyed(self):
        """Test both negation prefixes on a keyed query."""
        q0 = u'-title:qux'
        q1 = u'^title:qux'
        results0 = self.lib.items(q0)
        results1 = self.lib.items(q1)
        self.assert_items_matched(results0, [u'foo bar', u'beets 4 eva'])
        self.assert_items_matched(results1, [u'foo bar', u'beets 4 eva'])

    def test_get_prefixes_unkeyed(self):
        """Test both negation prefixes on an unkeyed query."""
        q0 = u'-qux'
        q1 = u'^qux'
        results0 = self.lib.items(q0)
        results1 = self.lib.items(q1)
        self.assert_items_matched(results0, [u'foo bar', u'beets 4 eva'])
        self.assert_items_matched(results1, [u'foo bar', u'beets 4 eva'])

    def test_get_one_keyed_regexp(self):
        q = u'-artist::t.+r'
        results = self.lib.items(q)
        self.assert_items_matched(results, [u'foo bar', u'baz qux'])

    def test_get_one_unkeyed_regexp(self):
        q = u'-:x$'
        results = self.lib.items(q)
        self.assert_items_matched(results, [u'foo bar', u'beets 4 eva'])

    def test_get_multiple_terms(self):
        q = u'baz -bar'
        results = self.lib.items(q)
        self.assert_items_matched(results, [u'baz qux'])

    def test_get_mixed_terms(self):
        q = u'baz -title:bar'
        results = self.lib.items(q)
        self.assert_items_matched(results, [u'baz qux'])

    def test_fast_vs_slow(self):
        """Test that the results are the same regardless of the `fast` flag
        for negated `FieldQuery`s.

        TODO: investigate NoneQuery(fast=False), as it is raising
        AttributeError: type object 'NoneQuery' has no attribute 'field'
        at NoneQuery.match() (due to being @classmethod, and no self?)
        """
        classes = [(dbcore.query.DateQuery, [u'mtime', u'0.0']),
                   (dbcore.query.MatchQuery, [u'artist', u'one']),
                   # (dbcore.query.NoneQuery, ['rg_track_gain']),
                   (dbcore.query.NumericQuery, [u'year', u'2002']),
                   (dbcore.query.StringFieldQuery, [u'year', u'2001']),
                   (dbcore.query.RegexpQuery, [u'album', u'^.a']),
                   (dbcore.query.SubstringQuery, [u'title', u'x'])]

        for klass, args in classes:
            q_fast = dbcore.query.NotQuery(klass(*(args + [True])))
            q_slow = dbcore.query.NotQuery(klass(*(args + [False])))

            try:
                self.assertEqual([i.title for i in self.lib.items(q_fast)],
                                 [i.title for i in self.lib.items(q_slow)])
            except NotImplementedError:
                # ignore classes that do not provide `fast` implementation
                pass


def suite():
    return unittest.TestLoader().loadTestsFromName(__name__)


if __name__ == b'__main__':
    unittest.main(defaultTest='suite')<|MERGE_RESOLUTION|>--- conflicted
+++ resolved
@@ -480,11 +480,7 @@
         self.assert_items_matched(results, [])
 
     def test_path_item_regex(self):
-<<<<<<< HEAD
-        q = u'path::\\.mp3$'
-=======
-        q = 'path::c\\.mp3$'
->>>>>>> 48659c5d
+        q = u'path::c\\.mp3$'
         results = self.lib.items(q)
         self.assert_items_matched(results, [u'path item'])
 
