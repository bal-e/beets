# This file is part of beets.
# Copyright 2016, Adrian Sampson.
#
# Permission is hereby granted, free of charge, to any person obtaining
# a copy of this software and associated documentation files (the
# "Software"), to deal in the Software without restriction, including
# without limitation the rights to use, copy, modify, merge, publish,
# distribute, sublicense, and/or sell copies of the Software, and to
# permit persons to whom the Software is furnished to do so, subject to
# the following conditions:
#
# The above copyright notice and this permission notice shall be
# included in all copies or substantial portions of the Software.

"""Searches for albums in the MusicBrainz database.
"""

import musicbrainzngs
import re
import traceback
<<<<<<< HEAD
=======
from collections import Counter
from six.moves.urllib.parse import urljoin
>>>>>>> 7ae8b9c3

from beets import logging
from beets import plugins
import beets.autotag.hooks
import beets
from beets import util
from beets import config
from collections import Counter
from urllib.parse import urljoin

VARIOUS_ARTISTS_ID = '89ad4ac3-39f7-470e-963a-56509c546377'

BASE_URL = 'https://musicbrainz.org/'

SKIPPED_TRACKS = ['[data track]']

FIELDS_TO_MB_KEYS = {
    'catalognum': 'catno',
    'country': 'country',
    'label': 'label',
    'media': 'format',
    'year': 'date',
}

musicbrainzngs.set_useragent('beets', beets.__version__,
                             'https://beets.io/')


class MusicBrainzAPIError(util.HumanReadableException):
    """An error while talking to MusicBrainz. The `query` field is the
    parameter to the action and may have any type.
    """

    def __init__(self, reason, verb, query, tb=None):
        self.query = query
        if isinstance(reason, musicbrainzngs.WebServiceError):
            reason = 'MusicBrainz not reachable'
        super().__init__(reason, verb, tb)

    def get_message(self):
        return '{} in {} with query {}'.format(
            self._reasonstr(), self.verb, repr(self.query)
        )


log = logging.getLogger('beets')

RELEASE_INCLUDES = ['artists', 'media', 'recordings', 'release-groups',
                    'labels', 'artist-credits', 'aliases',
                    'recording-level-rels', 'work-rels',
                    'work-level-rels', 'artist-rels', 'isrcs']
BROWSE_INCLUDES = ['artist-credits', 'work-rels',
                   'artist-rels', 'recording-rels', 'release-rels']
if "work-level-rels" in musicbrainzngs.VALID_BROWSE_INCLUDES['recording']:
    BROWSE_INCLUDES.append("work-level-rels")
BROWSE_CHUNKSIZE = 100
BROWSE_MAXTRACKS = 500
TRACK_INCLUDES = ['artists', 'aliases', 'isrcs']
if 'work-level-rels' in musicbrainzngs.VALID_INCLUDES['recording']:
    TRACK_INCLUDES += ['work-level-rels', 'artist-rels']
if 'genres' in musicbrainzngs.VALID_INCLUDES['recording']:
    RELEASE_INCLUDES += ['genres']


def track_url(trackid):
    return urljoin(BASE_URL, 'recording/' + trackid)


def album_url(albumid):
    return urljoin(BASE_URL, 'release/' + albumid)


def configure():
    """Set up the python-musicbrainz-ngs module according to settings
    from the beets configuration. This should be called at startup.
    """
    hostname = config['musicbrainz']['host'].as_str()
    https = config['musicbrainz']['https'].get(bool)
    # Only call set_hostname when a custom server is configured. Since
    # musicbrainz-ngs connects to musicbrainz.org with HTTPS by default
    if hostname != "musicbrainz.org":
        musicbrainzngs.set_hostname(hostname, https)
    musicbrainzngs.set_rate_limit(
        config['musicbrainz']['ratelimit_interval'].as_number(),
        config['musicbrainz']['ratelimit'].get(int),
    )


def _preferred_alias(aliases):
    """Given an list of alias structures for an artist credit, select
    and return the user's preferred alias alias or None if no matching
    alias is found.
    """
    if not aliases:
        return

    # Only consider aliases that have locales set.
    aliases = [a for a in aliases if 'locale' in a]

    # Search configured locales in order.
    for locale in config['import']['languages'].as_str_seq():
        # Find matching primary aliases for this locale.
        matches = [a for a in aliases
                   if a['locale'] == locale and 'primary' in a]
        # Skip to the next locale if we have no matches
        if not matches:
            continue

        return matches[0]


def _preferred_release_event(release):
    """Given a release, select and return the user's preferred release
    event as a tuple of (country, release_date). Fall back to the
    default release event if a preferred event is not found.
    """
    countries = config['match']['preferred']['countries'].as_str_seq()

    for country in countries:
        for event in release.get('release-event-list', {}):
            try:
                if country in event['area']['iso-3166-1-code-list']:
                    return country, event['date']
            except KeyError:
                pass

    return release.get('country'), release.get('date')


def _flatten_artist_credit(credit):
    """Given a list representing an ``artist-credit`` block, flatten the
    data into a triple of joined artist name strings: canonical, sort, and
    credit.
    """
    artist_parts = []
    artist_sort_parts = []
    artist_credit_parts = []
    for el in credit:
        if isinstance(el, str):
            # Join phrase.
            artist_parts.append(el)
            artist_credit_parts.append(el)
            artist_sort_parts.append(el)

        else:
            alias = _preferred_alias(el['artist'].get('alias-list', ()))

            # An artist.
            if alias:
                cur_artist_name = alias['alias']
            else:
                cur_artist_name = el['artist']['name']
            artist_parts.append(cur_artist_name)

            # Artist sort name.
            if alias:
                artist_sort_parts.append(alias['sort-name'])
            elif 'sort-name' in el['artist']:
                artist_sort_parts.append(el['artist']['sort-name'])
            else:
                artist_sort_parts.append(cur_artist_name)

            # Artist credit.
            if 'name' in el:
                artist_credit_parts.append(el['name'])
            else:
                artist_credit_parts.append(cur_artist_name)

    return (
        ''.join(artist_parts),
        ''.join(artist_sort_parts),
        ''.join(artist_credit_parts),
    )


def track_info(recording, index=None, medium=None, medium_index=None,
               medium_total=None):
    """Translates a MusicBrainz recording result dictionary into a beets
    ``TrackInfo`` object. Three parameters are optional and are used
    only for tracks that appear on releases (non-singletons): ``index``,
    the overall track number; ``medium``, the disc number;
    ``medium_index``, the track's index on its medium; ``medium_total``,
    the number of tracks on the medium. Each number is a 1-based index.
    """
    info = beets.autotag.hooks.TrackInfo(
        title=recording['title'],
        track_id=recording['id'],
        index=index,
        medium=medium,
        medium_index=medium_index,
        medium_total=medium_total,
        data_source='MusicBrainz',
        data_url=track_url(recording['id']),
    )

    if recording.get('artist-credit'):
        # Get the artist names.
        info.artist, info.artist_sort, info.artist_credit = \
            _flatten_artist_credit(recording['artist-credit'])

        # Get the ID and sort name of the first artist.
        artist = recording['artist-credit'][0]['artist']
        info.artist_id = artist['id']

    if recording.get('length'):
        info.length = int(recording['length']) / (1000.0)

    info.trackdisambig = recording.get('disambiguation')

    if recording.get('isrc-list'):
        info.isrc = ';'.join(recording['isrc-list'])

    lyricist = []
    composer = []
    composer_sort = []
    for work_relation in recording.get('work-relation-list', ()):
        if work_relation['type'] != 'performance':
            continue
        info.work = work_relation['work']['title']
        info.mb_workid = work_relation['work']['id']
        if 'disambiguation' in work_relation['work']:
            info.work_disambig = work_relation['work']['disambiguation']

        for artist_relation in work_relation['work'].get(
                'artist-relation-list', ()):
            if 'type' in artist_relation:
                type = artist_relation['type']
                if type == 'lyricist':
                    lyricist.append(artist_relation['artist']['name'])
                elif type == 'composer':
                    composer.append(artist_relation['artist']['name'])
                    composer_sort.append(
                        artist_relation['artist']['sort-name'])
    if lyricist:
        info.lyricist = ', '.join(lyricist)
    if composer:
        info.composer = ', '.join(composer)
        info.composer_sort = ', '.join(composer_sort)

    arranger = []
    for artist_relation in recording.get('artist-relation-list', ()):
        if 'type' in artist_relation:
            type = artist_relation['type']
            if type == 'arranger':
                arranger.append(artist_relation['artist']['name'])
    if arranger:
        info.arranger = ', '.join(arranger)

    # Supplementary fields provided by plugins
    extra_trackdatas = plugins.send('mb_track_extract', data=recording)
    for extra_trackdata in extra_trackdatas:
        info.update(extra_trackdata)

    info.decode()
    return info


def _set_date_str(info, date_str, original=False):
    """Given a (possibly partial) YYYY-MM-DD string and an AlbumInfo
    object, set the object's release date fields appropriately. If
    `original`, then set the original_year, etc., fields.
    """
    if date_str:
        date_parts = date_str.split('-')
        for key in ('year', 'month', 'day'):
            if date_parts:
                date_part = date_parts.pop(0)
                try:
                    date_num = int(date_part)
                except ValueError:
                    continue

                if original:
                    key = 'original_' + key
                setattr(info, key, date_num)


def album_info(release):
    """Takes a MusicBrainz release result dictionary and returns a beets
    AlbumInfo object containing the interesting data about that release.
    """
    # Get artist name using join phrases.
    artist_name, artist_sort_name, artist_credit_name = \
        _flatten_artist_credit(release['artist-credit'])

    ntracks = sum(len(m['track-list']) for m in release['medium-list'])

    # The MusicBrainz API omits 'artist-relation-list' and 'work-relation-list'
    # when the release has more than 500 tracks. So we use browse_recordings
    # on chunks of tracks to recover the same information in this case.
    if ntracks > BROWSE_MAXTRACKS:
        log.debug('Album {} has too many tracks', release['id'])
        recording_list = []
        for i in range(0, ntracks, BROWSE_CHUNKSIZE):
            log.debug('Retrieving tracks starting at {}', i)
            recording_list.extend(musicbrainzngs.browse_recordings(
                release=release['id'], limit=BROWSE_CHUNKSIZE,
                includes=BROWSE_INCLUDES,
                offset=i)['recording-list'])
        track_map = {r['id']: r for r in recording_list}
        for medium in release['medium-list']:
            for recording in medium['track-list']:
                recording_info = track_map[recording['recording']['id']]
                recording['recording'] = recording_info

    # Basic info.
    track_infos = []
    index = 0
    for medium in release['medium-list']:
        disctitle = medium.get('title')
        format = medium.get('format')

        if format in config['match']['ignored_media'].as_str_seq():
            continue

        all_tracks = medium['track-list']
        if ('data-track-list' in medium
                and not config['match']['ignore_data_tracks']):
            all_tracks += medium['data-track-list']
        track_count = len(all_tracks)

        if 'pregap' in medium:
            all_tracks.insert(0, medium['pregap'])

        for track in all_tracks:

            if ('title' in track['recording'] and
                    track['recording']['title'] in SKIPPED_TRACKS):
                continue

            if ('video' in track['recording'] and
                    track['recording']['video'] == 'true' and
                    config['match']['ignore_video_tracks']):
                continue

            # Basic information from the recording.
            index += 1
            ti = track_info(
                track['recording'],
                index,
                int(medium['position']),
                int(track['position']),
                track_count,
            )
            ti.release_track_id = track['id']
            ti.disctitle = disctitle
            ti.media = format
            ti.track_alt = track['number']

            # Prefer track data, where present, over recording data.
            if track.get('title'):
                ti.title = track['title']
            if track.get('artist-credit'):
                # Get the artist names.
                ti.artist, ti.artist_sort, ti.artist_credit = \
                    _flatten_artist_credit(track['artist-credit'])
                ti.artist_id = track['artist-credit'][0]['artist']['id']
            if track.get('length'):
                ti.length = int(track['length']) / (1000.0)

            track_infos.append(ti)

    info = beets.autotag.hooks.AlbumInfo(
        album=release['title'],
        album_id=release['id'],
        artist=artist_name,
        artist_id=release['artist-credit'][0]['artist']['id'],
        tracks=track_infos,
        mediums=len(release['medium-list']),
        artist_sort=artist_sort_name,
        artist_credit=artist_credit_name,
        data_source='MusicBrainz',
        data_url=album_url(release['id']),
    )
    info.va = info.artist_id == VARIOUS_ARTISTS_ID
    if info.va:
        info.artist = config['va_name'].as_str()
    info.asin = release.get('asin')
    info.releasegroup_id = release['release-group']['id']
    info.albumstatus = release.get('status')

    # Get the disambiguation strings at the release and release group level.
    if release['release-group'].get('disambiguation'):
        info.releasegroupdisambig = \
            release['release-group'].get('disambiguation')
    if release.get('disambiguation'):
        info.albumdisambig = release.get('disambiguation')

    # Get the "classic" Release type. This data comes from a legacy API
    # feature before MusicBrainz supported multiple release types.
    if 'type' in release['release-group']:
        reltype = release['release-group']['type']
        if reltype:
            info.albumtype = reltype.lower()

    # Set the new-style "primary" and "secondary" release types.
    albumtypes = []
    if 'primary-type' in release['release-group']:
        rel_primarytype = release['release-group']['primary-type']
        if rel_primarytype:
            albumtypes.append(rel_primarytype.lower())
    if 'secondary-type-list' in release['release-group']:
        if release['release-group']['secondary-type-list']:
            for sec_type in release['release-group']['secondary-type-list']:
                albumtypes.append(sec_type.lower())
    info.albumtypes = '; '.join(albumtypes)

    # Release events.
    info.country, release_date = _preferred_release_event(release)
    release_group_date = release['release-group'].get('first-release-date')
    if not release_date:
        # Fall back if release-specific date is not available.
        release_date = release_group_date
    _set_date_str(info, release_date, False)
    _set_date_str(info, release_group_date, True)

    # Label name.
    if release.get('label-info-list'):
        label_info = release['label-info-list'][0]
        if label_info.get('label'):
            label = label_info['label']['name']
            if label != '[no label]':
                info.label = label
        info.catalognum = label_info.get('catalog-number')

    # Text representation data.
    if release.get('text-representation'):
        rep = release['text-representation']
        info.script = rep.get('script')
        info.language = rep.get('language')

    # Media (format).
    if release['medium-list']:
        first_medium = release['medium-list'][0]
        info.media = first_medium.get('format')

    if config['musicbrainz']['genres']:
        sources = [
<<<<<<< HEAD
            release['release-group'].get('genre-list', []),
            release.get('genre-list', []),
        ]
=======
                release['release-group'].get('genre-list', []),
                release.get('genre-list', []),
                ]
>>>>>>> 7ae8b9c3
        genres = Counter()
        for source in sources:
            for genreitem in source:
                genres[genreitem['name']] += int(genreitem['count'])
        info.genre = '; '.join(g[0] for g in sorted(genres.items(),
                                                    key=lambda g: -g[1]))

    extra_albumdatas = plugins.send('mb_album_extract', data=release)
    for extra_albumdata in extra_albumdatas:
        info.update(extra_albumdata)

    info.decode()
    return info


def match_album(artist, album, tracks=None, extra_tags=None):
    """Searches for a single album ("release" in MusicBrainz parlance)
    and returns an iterator over AlbumInfo objects. May raise a
    MusicBrainzAPIError.

    The query consists of an artist name, an album name, and,
    optionally, a number of tracks on the album and any other extra tags.
    """
    # Build search criteria.
    criteria = {'release': album.lower().strip()}
    if artist is not None:
        criteria['artist'] = artist.lower().strip()
    else:
        # Various Artists search.
        criteria['arid'] = VARIOUS_ARTISTS_ID
    if tracks is not None:
        criteria['tracks'] = str(tracks)

    # Additional search cues from existing metadata.
    if extra_tags:
        for tag in extra_tags:
            key = FIELDS_TO_MB_KEYS[tag]
            value = str(extra_tags.get(tag, '')).lower().strip()
            if key == 'catno':
                value = value.replace(' ', '')
            if value:
                criteria[key] = value

    # Abort if we have no search terms.
    if not any(criteria.values()):
        return

    try:
        log.debug('Searching for MusicBrainz releases with: {!r}', criteria)
        res = musicbrainzngs.search_releases(
            limit=config['musicbrainz']['searchlimit'].get(int), **criteria)
    except musicbrainzngs.MusicBrainzError as exc:
        raise MusicBrainzAPIError(exc, 'release search', criteria,
                                  traceback.format_exc())
    for release in res['release-list']:
        # The search result is missing some data (namely, the tracks),
        # so we just use the ID and fetch the rest of the information.
        albuminfo = album_for_id(release['id'])
        if albuminfo is not None:
            yield albuminfo


def match_track(artist, title):
    """Searches for a single track and returns an iterable of TrackInfo
    objects. May raise a MusicBrainzAPIError.
    """
    criteria = {
        'artist': artist.lower().strip(),
        'recording': title.lower().strip(),
    }

    if not any(criteria.values()):
        return

    try:
        res = musicbrainzngs.search_recordings(
            limit=config['musicbrainz']['searchlimit'].get(int), **criteria)
    except musicbrainzngs.MusicBrainzError as exc:
        raise MusicBrainzAPIError(exc, 'recording search', criteria,
                                  traceback.format_exc())
    for recording in res['recording-list']:
        yield track_info(recording)


def _parse_id(s):
    """Search for a MusicBrainz ID in the given string and return it. If
    no ID can be found, return None.
    """
    # Find the first thing that looks like a UUID/MBID.
    match = re.search('[a-f0-9]{8}(-[a-f0-9]{4}){3}-[a-f0-9]{12}', s)
    if match:
        return match.group()


def album_for_id(releaseid):
    """Fetches an album by its MusicBrainz ID and returns an AlbumInfo
    object or None if the album is not found. May raise a
    MusicBrainzAPIError.
    """
    log.debug('Requesting MusicBrainz release {}', releaseid)
    albumid = _parse_id(releaseid)
    if not albumid:
        log.debug('Invalid MBID ({0}).', releaseid)
        return
    try:
        res = musicbrainzngs.get_release_by_id(albumid,
                                               RELEASE_INCLUDES)
    except musicbrainzngs.ResponseError:
        log.debug('Album ID match failed.')
        return None
    except musicbrainzngs.MusicBrainzError as exc:
        raise MusicBrainzAPIError(exc, 'get release by ID', albumid,
                                  traceback.format_exc())
    return album_info(res['release'])


def track_for_id(releaseid):
    """Fetches a track by its MusicBrainz ID. Returns a TrackInfo object
    or None if no track is found. May raise a MusicBrainzAPIError.
    """
    trackid = _parse_id(releaseid)
    if not trackid:
        log.debug('Invalid MBID ({0}).', releaseid)
        return
    try:
        res = musicbrainzngs.get_recording_by_id(trackid, TRACK_INCLUDES)
    except musicbrainzngs.ResponseError:
        log.debug('Track ID match failed.')
        return None
    except musicbrainzngs.MusicBrainzError as exc:
        raise MusicBrainzAPIError(exc, 'get recording by ID', trackid,
                                  traceback.format_exc())
    return track_info(res['recording'])<|MERGE_RESOLUTION|>--- conflicted
+++ resolved
@@ -18,11 +18,8 @@
 import musicbrainzngs
 import re
 import traceback
-<<<<<<< HEAD
-=======
 from collections import Counter
 from six.moves.urllib.parse import urljoin
->>>>>>> 7ae8b9c3
 
 from beets import logging
 from beets import plugins
@@ -461,15 +458,9 @@
 
     if config['musicbrainz']['genres']:
         sources = [
-<<<<<<< HEAD
             release['release-group'].get('genre-list', []),
             release.get('genre-list', []),
         ]
-=======
-                release['release-group'].get('genre-list', []),
-                release.get('genre-list', []),
-                ]
->>>>>>> 7ae8b9c3
         genres = Counter()
         for source in sources:
             for genreitem in source:
