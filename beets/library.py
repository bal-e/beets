# This file is part of beets.
# Copyright 2013, Adrian Sampson.
#
# Permission is hereby granted, free of charge, to any person obtaining
# a copy of this software and associated documentation files (the
# "Software"), to deal in the Software without restriction, including
# without limitation the rights to use, copy, modify, merge, publish,
# distribute, sublicense, and/or sell copies of the Software, and to
# permit persons to whom the Software is furnished to do so, subject to
# the following conditions:
#
# The above copyright notice and this permission notice shall be
# included in all copies or substantial portions of the Software.

"""The core data store and collection logic for beets.
"""
import os
import re
import sys
import logging
import shlex
import unicodedata
import time
from unidecode import unidecode
from beets.mediafile import MediaFile, MutagenError
from beets import plugins
from beets import util
from beets.util import bytestring_path, syspath, normpath, samefile
from beets.util.functemplate import Template
from beets import dbcore
from beets.dbcore import types
import beets



# Library-specific query types.


class PathQuery(dbcore.FieldQuery):
    """A query that matches all items under a given path."""
    def __init__(self, field, pattern, fast=True):
        super(PathQuery, self).__init__(field, pattern, fast)

        # Match the path as a single file.
        self.file_path = util.bytestring_path(util.normpath(pattern))
        # As a directory (prefix).
        self.dir_path = util.bytestring_path(os.path.join(self.file_path, ''))

    def match(self, item):
        return (item.path == self.file_path) or \
               item.path.startswith(self.dir_path)

    def clause(self):
        dir_pat = buffer(self.dir_path + '%')
        file_blob = buffer(self.file_path)
        return '({0} = ?) || ({0} LIKE ?)'.format(self.field), \
               (file_blob, dir_pat)


class SingletonQuery(dbcore.Query):
    """Matches either singleton or non-singleton items."""
    def __init__(self, sense):
        self.sense = sense

    def clause(self):
        if self.sense:
            return "album_id ISNULL", ()
        else:
            return "NOT album_id ISNULL", ()

    def match(self, item):
        return (not item.album_id) == self.sense



# Library-specific field types.


class DateType(types.Type):
    sql = u'REAL'
    query = dbcore.query.DateQuery
    null = 0.0

    def format(self, value):
        return time.strftime(beets.config['time_format'].get(unicode),
                             time.localtime(value or 0))

    def parse(self, string):
        try:
            # Try a formatted date string.
            return time.mktime(
                time.strptime(string, beets.config['time_format'].get(unicode))
            )
        except ValueError:
            # Fall back to a plain timestamp number.
            try:
                return float(string)
            except ValueError:
                return self.null


class PathType(types.Type):
    sql = u'BLOB'
    query = PathQuery

    def format(self, value):
        return util.displayable_path(value)

    def parse(self, string):
        return normpath(bytestring_path(string))



# Model field lists.


# Fields in the "items" database table; all the metadata available for
# items in the library. These are used directly in SQL; they are
# vulnerable to injection if accessible to the user.
# Each tuple has the following values:
# - The name of the field.
# - The (Python) type of the field.
# - Is the field writable?
# - Does the field reflect an attribute of a MediaFile?
ITEM_FIELDS = [
<<<<<<< HEAD
    ('id',       types.Id(True),  False, False),
    ('path',     PathType(),      False, False),
    ('album_id', types.Id(False), False, False),

    ('title',                types.String(),     True, True),
    ('artist',               types.String(),     True, True),
    ('artist_sort',          types.String(),     True, True),
    ('artist_credit',        types.String(),     True, True),
    ('album',                types.String(),     True, True),
    ('albumartist',          types.String(),     True, True),
    ('albumartist_sort',     types.String(),     True, True),
    ('albumartist_credit',   types.String(),     True, True),
    ('genre',                types.String(),     True, True),
    ('composer',             types.String(),     True, True),
    ('grouping',             types.String(),     True, True),
    ('year',                 types.PaddedInt(4), True, True),
    ('month',                types.PaddedInt(2), True, True),
    ('day',                  types.PaddedInt(2), True, True),
    ('track',                types.PaddedInt(2), True, True),
    ('tracktotal',           types.PaddedInt(2), True, True),
    ('disc',                 types.PaddedInt(2), True, True),
    ('disctotal',            types.PaddedInt(2), True, True),
    ('lyrics',               types.String(),     True, True),
    ('comments',             types.String(),     True, True),
    ('bpm',                  types.Integer(),    True, True),
    ('comp',                 types.Boolean(),    True, True),
    ('mb_trackid',           types.String(),     True, True),
    ('mb_albumid',           types.String(),     True, True),
    ('mb_artistid',          types.String(),     True, True),
    ('mb_albumartistid',     types.String(),     True, True),
    ('albumtype',            types.String(),     True, True),
    ('label',                types.String(),     True, True),
    ('acoustid_fingerprint', types.String(),     True, True),
    ('acoustid_id',          types.String(),     True, True),
    ('mb_releasegroupid',    types.String(),     True, True),
    ('asin',                 types.String(),     True, True),
    ('catalognum',           types.String(),     True, True),
    ('script',               types.String(),     True, True),
    ('language',             types.String(),     True, True),
    ('country',              types.String(),     True, True),
    ('albumstatus',          types.String(),     True, True),
    ('media',                types.String(),     True, True),
    ('albumdisambig',        types.String(),     True, True),
    ('disctitle',            types.String(),     True, True),
    ('encoder',              types.String(),     True, True),
    ('rg_track_gain',        types.Float(),      True, True),
    ('rg_track_peak',        types.Float(),      True, True),
    ('rg_album_gain',        types.Float(),      True, True),
    ('rg_album_peak',        types.Float(),      True, True),
    ('original_year',        types.PaddedInt(4), True, True),
    ('original_month',       types.PaddedInt(2), True, True),
    ('original_day',         types.PaddedInt(2), True, True),

    ('length',      types.Float(),                  False, True),
    ('bitrate',     types.ScaledInt(1000, u'kbps'), False, True),
    ('format',      types.String(),                 False, True),
    ('samplerate',  types.ScaledInt(1000, u'kHz'),  False, True),
    ('bitdepth',    types.Integer(),                False, True),
    ('channels',    types.Integer(),                False, True),
    ('mtime',       DateType(),                     False, False),
    ('added',       DateType(),                     False, False),
=======
    ('id',       types.Id()),
    ('path',     PathType()),
    ('album_id', types.Integer()),

    ('title',                types.String()),
    ('artist',               types.String()),
    ('artist_sort',          types.String()),
    ('artist_credit',        types.String()),
    ('album',                types.String()),
    ('albumartist',          types.String()),
    ('albumartist_sort',     types.String()),
    ('albumartist_credit',   types.String()),
    ('genre',                types.String()),
    ('composer',             types.String()),
    ('grouping',             types.String()),
    ('year',                 types.PaddedInt(4)),
    ('month',                types.PaddedInt(2)),
    ('day',                  types.PaddedInt(2)),
    ('track',                types.PaddedInt(2)),
    ('tracktotal',           types.PaddedInt(2)),
    ('disc',                 types.PaddedInt(2)),
    ('disctotal',            types.PaddedInt(2)),
    ('lyrics',               types.String()),
    ('comments',             types.String()),
    ('bpm',                  types.Integer()),
    ('comp',                 types.Boolean()),
    ('mb_trackid',           types.String()),
    ('mb_albumid',           types.String()),
    ('mb_artistid',          types.String()),
    ('mb_albumartistid',     types.String()),
    ('albumtype',            types.String()),
    ('label',                types.String()),
    ('acoustid_fingerprint', types.String()),
    ('acoustid_id',          types.String()),
    ('mb_releasegroupid',    types.String()),
    ('asin',                 types.String()),
    ('catalognum',           types.String()),
    ('script',               types.String()),
    ('language',             types.String()),
    ('country',              types.String()),
    ('albumstatus',          types.String()),
    ('media',                types.String()),
    ('albumdisambig',        types.String()),
    ('disctitle',            types.String()),
    ('encoder',              types.String()),
    ('rg_track_gain',        types.Float()),
    ('rg_track_peak',        types.Float()),
    ('rg_album_gain',        types.Float()),
    ('rg_album_peak',        types.Float()),
    ('original_year',        types.PaddedInt(4)),
    ('original_month',       types.PaddedInt(2)),
    ('original_day',         types.PaddedInt(2)),

    ('length',      types.Float()),
    ('bitrate',     types.ScaledInt(1000, u'kbps')),
    ('format',      types.String()),
    ('samplerate',  types.ScaledInt(1000, u'kHz')),
    ('bitdepth',    types.Integer()),
    ('channels',    types.Integer()),
    ('mtime',       DateType()),
    ('added',       DateType()),
>>>>>>> e62d36aa
]
ITEM_KEYS          = [f[0] for f in ITEM_FIELDS]


# Database fields for the "albums" table.
# The third entry in each tuple indicates whether the field reflects an
# identically-named field in the items table.
ALBUM_FIELDS = [
    ('id',      types.Id(True), False),
    ('artpath', PathType(),     False),
    ('added',   DateType(),     True),

    ('albumartist',        types.String(),     True),
    ('albumartist_sort',   types.String(),     True),
    ('albumartist_credit', types.String(),     True),
    ('album',              types.String(),     True),
    ('genre',              types.String(),     True),
    ('year',               types.PaddedInt(4), True),
    ('month',              types.PaddedInt(2), True),
    ('day',                types.PaddedInt(2), True),
    ('tracktotal',         types.PaddedInt(2), True),
    ('disctotal',          types.PaddedInt(2), True),
    ('comp',               types.Boolean(),    True),
    ('mb_albumid',         types.String(),     True),
    ('mb_albumartistid',   types.String(),     True),
    ('albumtype',          types.String(),     True),
    ('label',              types.String(),     True),
    ('mb_releasegroupid',  types.String(),     True),
    ('asin',               types.String(),     True),
    ('catalognum',         types.String(),     True),
    ('script',             types.String(),     True),
    ('language',           types.String(),     True),
    ('country',            types.String(),     True),
    ('albumstatus',        types.String(),     True),
    ('media',              types.String(),     True),
    ('albumdisambig',      types.String(),     True),
    ('rg_album_gain',      types.Float(),      True),
    ('rg_album_peak',      types.Float(),      True),
    ('original_year',      types.PaddedInt(4), True),
    ('original_month',     types.PaddedInt(2), True),
    ('original_day',       types.PaddedInt(2), True),
]
ALBUM_KEYS = [f[0] for f in ALBUM_FIELDS]
ALBUM_KEYS_ITEM = [f[0] for f in ALBUM_FIELDS if f[2]]


# Default search fields for each model.
ALBUM_DEFAULT_FIELDS = ('album', 'albumartist', 'genre')
ITEM_DEFAULT_FIELDS = ALBUM_DEFAULT_FIELDS + ('artist', 'title', 'comments')


# Special path format key.
PF_KEY_DEFAULT = 'default'


# Logger.
log = logging.getLogger('beets')
if not log.handlers:
    log.addHandler(logging.StreamHandler())
log.propagate = False  # Don't propagate to root handler.


# A little SQL utility.
def _orelse(exp1, exp2):
    """Generates an SQLite expression that evaluates to exp1 if exp1 is
    non-null and non-empty or exp2 otherwise.
    """
    return ('(CASE {0} WHEN NULL THEN {1} '
                      'WHEN "" THEN {1} '
                      'ELSE {0} END)').format(exp1, exp2)



# Exceptions.


class FileOperationError(Exception):
    """Indicates an error when interacting with a file on disk.
    Possibilities include an unsupported media type, a permissions
    error, and an unhandled Mutagen exception.
    """
    def __init__(self, path, reason):
        """Create an exception describing an operation on the file at
        `path` with the underlying (chained) exception `reason`.
        """
        super(FileOperationError, self).__init__(path, reason)
        self.path = path
        self.reason = reason

    def __unicode__(self):
        """Get a string representing the error. Describes both the
        underlying reason and the file path in question.
        """
        return u'{0}: {1}'.format(
            util.displayable_path(self.path),
            unicode(self.reason)
        )

    def __str__(self):
        return unicode(self).encode('utf8')


class ReadError(FileOperationError):
    """An error while reading a file (i.e. in `Item.read`).
    """
    def __unicode__(self):
        return u'error reading ' + super(ReadError, self).__unicode__()


class WriteError(FileOperationError):
    """An error while writing a file (i.e. in `Item.write`).
    """
    def __unicode__(self):
        return u'error writing ' + super(WriteError, self).__unicode__()



# Item and Album model classes.


class LibModel(dbcore.Model):
    """Shared concrete functionality for Items and Albums.
    """
    _bytes_keys = ('path', 'artpath')

    def _template_funcs(self):
        funcs = DefaultTemplateFunctions(self, self._db).functions()
        funcs.update(plugins.template_funcs())
        return funcs

    def store(self):
        super(LibModel, self).store()
        plugins.send('database_change', lib=self._db)

    def remove(self):
        super(LibModel, self).remove()
        plugins.send('database_change', lib=self._db)

    def add(self, lib=None):
        super(LibModel, self).add(lib)
        plugins.send('database_change', lib=self._db)


class Item(LibModel):
    _fields = dict((name, typ) for (name, typ) in ITEM_FIELDS)
    _table = 'items'
    _flex_table = 'item_attributes'
    _search_fields = ITEM_DEFAULT_FIELDS

    media_fields = set(MediaFile.readable_fields()).intersection(ITEM_KEYS)
    """Set of property names to read from ``MediaFile``.

    ``item.read()`` will read all properties in this set from
    ``MediaFile`` and set them on the item.
    """

    @classmethod
    def _getters(cls):
        return plugins.item_field_getters()

    @classmethod
    def from_path(cls, path):
        """Creates a new item from the media file at the specified path.
        """
        # Initiate with values that aren't read from files.
        i = cls(album_id=None)
        i.read(path)
        i.mtime = i.current_mtime()  # Initial mtime.
        return i

    def __setitem__(self, key, value):
        """Set the item's value for a standard field or a flexattr.
        """
        # Encode unicode paths and read buffers.
        if key == 'path':
            if isinstance(value, unicode):
                value = bytestring_path(value)
            elif isinstance(value, buffer):
                value = str(value)

        if key in MediaFile.fields():
            self.mtime = 0  # Reset mtime on dirty.

        super(Item, self).__setitem__(key, value)

    def update(self, values):
        """Sett all key/value pairs in the mapping. If mtime is
        specified, it is not reset (as it might otherwise be).
        """
        super(Item, self).update(values)
        if self.mtime == 0 and 'mtime' in values:
            self.mtime = values['mtime']

    def get_album(self):
        """Get the Album object that this item belongs to, if any, or
        None if the item is a singleton or is not associated with a
        library.
        """
        if not self._db:
            return None
        return self._db.get_album(self)


    # Interaction with file metadata.

    def read(self, read_path=None):
        """Read the metadata from the associated file.

        If ``read_path`` is specified, read metadata from that file
        instead. Updates all the properties in ``Item.media_fields``
        from the media file.

        Raises a `ReadError` if the file could not be read.
        """
        if read_path is None:
            read_path = self.path
        else:
            read_path = normpath(read_path)
        try:
            mediafile = MediaFile(syspath(read_path))
        except (OSError, IOError) as exc:
            raise ReadError(read_path, exc)

        for key in list(self.media_fields):
            value = getattr(mediafile, key)
            if isinstance(value, (int, long)):
                # Filter values wider than 64 bits (in signed representation).
                # SQLite cannot store them. py26: Post transition, we can use:
                # value.bit_length() > 63
                if abs(value) >= 2 ** 63:
                    value = 0
            self[key] = value

        # Database's mtime should now reflect the on-disk value.
        if read_path == self.path:
            self.mtime = self.current_mtime()

        self.path = read_path

    def write(self, path=None):
        """Write the item's metadata to a media file.

        ``path`` defaults to the item's path property.

        Updates the mediafile with properties from itself.

        Can raise either a `ReadError` or a `WriteError`.
        """
        if path is None:
            path = self.path
        else:
            path = normpath(path)
        try:
<<<<<<< HEAD
            f = MediaFile(syspath(path))
=======
            mediafile = MediaFile(syspath(self.path))
>>>>>>> e62d36aa
        except (OSError, IOError) as exc:
            raise ReadError(self.path, exc)

        plugins.send('write', item=self, path=path)

        try:
            mediafile.update(self, id3v23=beets.config['id3v23'].get(bool))
        except (OSError, IOError, MutagenError) as exc:
            raise WriteError(self.path, exc)

        # The file has a new mtime.
        if path == self.path:
            self.mtime = self.current_mtime()
        plugins.send('after_write', item=self, path=path)


    # Files themselves.

    def move_file(self, dest, copy=False):
        """Moves or copies the item's file, updating the path value if
        the move succeeds. If a file exists at ``dest``, then it is
        slightly modified to be unique.
        """
        if not util.samefile(self.path, dest):
            dest = util.unique_path(dest)
        if copy:
            util.copy(self.path, dest)
            plugins.send("item_copied", item=self, source=self.path,
                         destination=dest)
        else:
            util.move(self.path, dest)
            plugins.send("item_moved", item=self, source=self.path,
                         destination=dest)

        # Either copying or moving succeeded, so update the stored path.
        self.path = dest

    def current_mtime(self):
        """Returns the current mtime of the file, rounded to the nearest
        integer.
        """
        return int(os.path.getmtime(syspath(self.path)))


    # Model methods.

    def remove(self, delete=False, with_album=True):
        """Removes the item. If `delete`, then the associated file is
        removed from disk. If `with_album`, then the item's album (if
        any) is removed if it the item was the last in the album.
        """
        super(Item, self).remove()

        # Remove the album if it is empty.
        if with_album:
            album = self.get_album()
            if album and not album.items():
                album.remove(delete, False)

        # Send a 'item_removed' signal to plugins
        plugins.send('item_removed', item=self)

        # Delete the associated file.
        if delete:
            util.remove(self.path)
            util.prune_dirs(os.path.dirname(self.path), self._db.directory)

        self._db._memotable = {}

    def move(self, copy=False, basedir=None, with_album=True):
        """Move the item to its designated location within the library
        directory (provided by destination()). Subdirectories are
        created as needed. If the operation succeeds, the item's path
        field is updated to reflect the new location.

        If copy is True, moving the file is copied rather than moved.

        basedir overrides the library base directory for the
        destination.

        If the item is in an album, the album is given an opportunity to
        move its art. (This can be disabled by passing
        with_album=False.)

        The item is stored to the database if it is in the database, so
        any dirty fields prior to the move() call will be written as a
        side effect. You probably want to call save() to commit the DB
        transaction.
        """
        self._check_db()
        dest = self.destination(basedir=basedir)

        # Create necessary ancestry for the move.
        util.mkdirall(dest)

        # Perform the move and store the change.
        old_path = self.path
        self.move_file(dest, copy)
        self.store()

        # If this item is in an album, move its art.
        if with_album:
            album = self.get_album()
            if album:
                album.move_art(copy)
                album.store()

        # Prune vacated directory.
        if not copy:
            util.prune_dirs(os.path.dirname(old_path), self._db.directory)


    # Templating.

    def _formatted_mapping(self, for_path=False):
        """Get a mapping containing string-formatted values from either
        this item or the associated album, if any.
        """
        mapping = super(Item, self)._formatted_mapping(for_path)

        # Merge in album-level fields.
        album = self.get_album()
        if album:
            for key in album.keys(True):
                if key in ALBUM_KEYS_ITEM or key not in ITEM_KEYS:
                    mapping[key] = album._get_formatted(key, for_path)

        # Use the album artist if the track artist is not set and
        # vice-versa.
        if not mapping['artist']:
            mapping['artist'] = mapping['albumartist']
        if not mapping['albumartist']:
            mapping['albumartist'] = mapping['artist']

        return mapping

    def destination(self, fragment=False, basedir=None, platform=None,
                    path_formats=None):
        """Returns the path in the library directory designated for the
        item (i.e., where the file ought to be). fragment makes this
        method return just the path fragment underneath the root library
        directory; the path is also returned as Unicode instead of
        encoded as a bytestring. basedir can override the library's base
        directory for the destination.
        """
        self._check_db()
        platform = platform or sys.platform
        basedir = basedir or self._db.directory
        path_formats = path_formats or self._db.path_formats

        # Use a path format based on a query, falling back on the
        # default.
        for query, path_format in path_formats:
            if query == PF_KEY_DEFAULT:
                continue
            query = get_query(query, type(self))
            if query.match(self):
                # The query matches the item! Use the corresponding path
                # format.
                break
        else:
            # No query matched; fall back to default.
            for query, path_format in path_formats:
                if query == PF_KEY_DEFAULT:
                    break
            else:
                assert False, "no default path format"
        if isinstance(path_format, Template):
            subpath_tmpl = path_format
        else:
            subpath_tmpl = Template(path_format)

        # Evaluate the selected template.
        subpath = self.evaluate_template(subpath_tmpl, True)

        # Prepare path for output: normalize Unicode characters.
        if platform == 'darwin':
            subpath = unicodedata.normalize('NFD', subpath)
        else:
            subpath = unicodedata.normalize('NFC', subpath)
        # Truncate components and remove forbidden characters.
        subpath = util.sanitize_path(subpath, self._db.replacements)
        # Encode for the filesystem.
        if not fragment:
            subpath = bytestring_path(subpath)

        # Preserve extension.
        _, extension = os.path.splitext(self.path)
        if fragment:
            # Outputting Unicode.
            extension = extension.decode('utf8', 'ignore')
        subpath += extension.lower()

        # Truncate too-long components.
        maxlen = beets.config['max_filename_length'].get(int)
        if not maxlen:
            # When zero, try to determine from filesystem.
            maxlen = util.max_filename_length(self._db.directory)
        subpath = util.truncate_path(subpath, maxlen)

        if fragment:
            return subpath
        else:
            return normpath(os.path.join(basedir, subpath))


class Album(LibModel):
    """Provides access to information about albums stored in a
    library. Reflects the library's "albums" table, including album
    art.
    """
    _fields = dict((name, typ) for (name, typ, _) in ALBUM_FIELDS)
    _table = 'albums'
    _flex_table = 'album_attributes'
    _search_fields = ALBUM_DEFAULT_FIELDS

    @classmethod
    def _getters(cls):
        # In addition to plugin-provided computed fields, also expose
        # the album's directory as `path`.
        getters = plugins.album_field_getters()
        getters['path'] = Album.item_dir
        return getters

    def __setitem__(self, key, value):
        """Set the value of an album attribute."""
        if key == 'artpath':
            if isinstance(value, unicode):
                value = bytestring_path(value)
            elif isinstance(value, buffer):
                value = bytes(value)
        super(Album, self).__setitem__(key, value)

    def items(self):
        """Returns an iterable over the items associated with this
        album.
        """
        return self._db.items(dbcore.MatchQuery('album_id', self.id))

    def remove(self, delete=False, with_items=True):
        """Removes this album and all its associated items from the
        library. If delete, then the items' files are also deleted
        from disk, along with any album art. The directories
        containing the album are also removed (recursively) if empty.
        Set with_items to False to avoid removing the album's items.
        """
        super(Album, self).remove()

        # Delete art file.
        if delete:
            artpath = self.artpath
            if artpath:
                util.remove(artpath)

        # Remove (and possibly delete) the constituent items.
        if with_items:
            for item in self.items():
                item.remove(delete, False)

    def move_art(self, copy=False):
        """Move or copy any existing album art so that it remains in the
        same directory as the items.
        """
        old_art = self.artpath
        if not old_art:
            return

        new_art = self.art_destination(old_art)
        if new_art == old_art:
            return

        new_art = util.unique_path(new_art)
        log.debug('moving album art %s to %s' % (old_art, new_art))
        if copy:
            util.copy(old_art, new_art)
        else:
            util.move(old_art, new_art)
        self.artpath = new_art

        # Prune old path when moving.
        if not copy:
            util.prune_dirs(os.path.dirname(old_art),
                            self._db.directory)

    def move(self, copy=False, basedir=None):
        """Moves (or copies) all items to their destination. Any album
        art moves along with them. basedir overrides the library base
        directory for the destination. The album is stored to the
        database, persisting any modifications to its metadata.
        """
        basedir = basedir or self._db.directory

        # Ensure new metadata is available to items for destination
        # computation.
        self.store()

        # Move items.
        items = list(self.items())
        for item in items:
            item.move(copy, basedir=basedir, with_album=False)

        # Move art.
        self.move_art(copy)
        self.store()

    def item_dir(self):
        """Returns the directory containing the album's first item,
        provided that such an item exists.
        """
        item = self.items().get()
        if not item:
            raise ValueError('empty album')
        return os.path.dirname(item.path)

    def art_destination(self, image, item_dir=None):
        """Returns a path to the destination for the album art image
        for the album. `image` is the path of the image that will be
        moved there (used for its extension).

        The path construction uses the existing path of the album's
        items, so the album must contain at least one item or
        item_dir must be provided.
        """
        image = bytestring_path(image)
        item_dir = item_dir or self.item_dir()

        filename_tmpl = Template(beets.config['art_filename'].get(unicode))
        subpath = self.evaluate_template(filename_tmpl, True)
        subpath = util.sanitize_path(subpath,
                                     replacements=self._db.replacements)
        subpath = bytestring_path(subpath)

        _, ext = os.path.splitext(image)
        dest = os.path.join(item_dir, subpath + ext)

        return bytestring_path(dest)

    def set_art(self, path, copy=True):
        """Sets the album's cover art to the image at the given path.
        The image is copied (or moved) into place, replacing any
        existing art.
        """
        path = bytestring_path(path)
        oldart = self.artpath
        artdest = self.art_destination(path)

        if oldart and samefile(path, oldart):
            # Art already set.
            return
        elif samefile(path, artdest):
            # Art already in place.
            self.artpath = path
            return

        # Normal operation.
        if oldart == artdest:
            util.remove(oldart)
        artdest = util.unique_path(artdest)
        if copy:
            util.copy(path, artdest)
        else:
            util.move(path, artdest)
        self.artpath = artdest

    def store(self):
        """Update the database with the album information. The album's
        tracks are also updated.
        """
        # Get modified track fields.
        track_updates = {}
        for key in ALBUM_KEYS_ITEM:
            if key in self._dirty:
                track_updates[key] = self[key]

        with self._db.transaction():
            super(Album, self).store()
            if track_updates:
                for item in self.items():
                    for key, value in track_updates.items():
                        item[key] = value
                    item.store()



# Query construction and parsing helpers.


PARSE_QUERY_PART_REGEX = re.compile(
    # Non-capturing optional segment for the keyword.
    r'(?:'
        r'(\S+?)'    # The field key.
        r'(?<!\\):'  # Unescaped :
    r')?'

    r'(.*)',         # The term itself.

    re.I  # Case-insensitive.
)

def parse_query_part(part, query_classes={}, prefixes={},
                     default_class=dbcore.query.SubstringQuery):
    """Take a query in the form of a key/value pair separated by a
    colon and return a tuple of `(key, value, cls)`. `key` may be None,
    indicating that any field may be matched. `cls` is a subclass of
    `FieldQuery`.

    The optional `query_classes` parameter maps field names to default
    query types; `default_class` is the fallback. `prefixes` is a map
    from query prefix markers and query types. Prefix-indicated queries
    take precedence over type-based queries.

    To determine the query class, two factors are used: prefixes and
    field types. For example, the colon prefix denotes a regular
    expression query and a type map might provide a special kind of
    query for numeric values. If neither a prefix nor a specific query
    class is available, `default_class` is used.

    For instance,
    'stapler' -> (None, 'stapler', SubstringQuery)
    'color:red' -> ('color', 'red', SubstringQuery)
    ':^Quiet' -> (None, '^Quiet', RegexpQuery)
    'color::b..e' -> ('color', 'b..e', RegexpQuery)

    Prefixes may be "escaped" with a backslash to disable the keying
    behavior.
    """
    part = part.strip()
    match = PARSE_QUERY_PART_REGEX.match(part)

    assert match  # Regex should always match.
    key = match.group(1)
    term = match.group(2).replace('\:', ':')

    # Match the search term against the list of prefixes.
    for pre, query_class in prefixes.items():
        if term.startswith(pre):
            return key, term[len(pre):], query_class

    # No matching prefix: use type-based or fallback/default query.
    query_class = query_classes.get(key, default_class)
    return key, term, query_class


def construct_query_part(query_part, model_cls):
    """Create a query from a single query component, `query_part`, for
    querying instances of `model_cls`. Return a `Query` instance.
    """
    # Shortcut for empty query parts.
    if not query_part:
        return dbcore.query.TrueQuery()

    # Set up and parse the string.
    query_classes = dict((k, t.query) for (k, t) in model_cls._fields.items())
    prefixes = {':': dbcore.query.RegexpQuery}
    prefixes.update(plugins.queries())
    key, pattern, query_class = \
            parse_query_part(query_part, query_classes, prefixes)

    # No key specified.
    if key is None:
        if os.sep in pattern and 'path' in model_cls._fields:
            # This looks like a path.
            return PathQuery('path', pattern)
        elif issubclass(query_class, dbcore.FieldQuery):
            # The query type matches a specific field, but none was
            # specified. So we use a version of the query that matches
            # any field.
            return dbcore.query.AnyFieldQuery(pattern,
                                              model_cls._search_fields,
                                              query_class)
        else:
            # Other query type.
            return query_class(pattern)

    key = key.lower()

    # Singleton query (not a real field).
    if key == 'singleton':
        return SingletonQuery(util.str2bool(pattern))

    # Other field.
    else:
        return query_class(key.lower(), pattern, key in model_cls._fields)


def query_from_strings(query_cls, model_cls, query_parts):
    """Creates a collection query of type `query_cls` from a list of
    strings in the format used by parse_query_part. `model_cls`
    determines how queries are constructed from strings.
    """
    subqueries = []
    for part in query_parts:
        subqueries.append(construct_query_part(part, model_cls))
    if not subqueries:  # No terms in query.
        subqueries = [dbcore.query.TrueQuery()]
    return query_cls(subqueries)


def get_query(val, model_cls):
    """Takes a value which may be None, a query string, a query string
    list, or a Query object, and returns a suitable Query object.
    `model_cls` is the subclass of Model indicating which entity this
    is a query for (i.e., Album or Item) and is used to determine which
    fields are searched.
    """
    # Convert a single string into a list of space-separated
    # criteria.
    if isinstance(val, basestring):
        # A bug in Python < 2.7.3 prevents correct shlex splitting of
        # Unicode strings.
        # http://bugs.python.org/issue6988
        if isinstance(val, unicode):
            val = val.encode('utf8')
        val = [s.decode('utf8') for s in shlex.split(val)]

    if val is None:
        return dbcore.query.TrueQuery()
    elif isinstance(val, list) or isinstance(val, tuple):
        return query_from_strings(dbcore.AndQuery, model_cls, val)
    elif isinstance(val, dbcore.Query):
        return val
    else:
        raise ValueError('query must be None or have type Query or str')



# The Library: interface to the database.


class Library(dbcore.Database):
    """A database of music containing songs and albums.
    """
    _models = (Item, Album)

    def __init__(self, path='library.blb',
                       directory='~/Music',
                       path_formats=((PF_KEY_DEFAULT,
                                      '$artist/$album/$track $title'),),
                       replacements=None):
        if path != ':memory:':
            self.path = bytestring_path(normpath(path))
        super(Library, self).__init__(path)

        self.directory = bytestring_path(normpath(directory))
        self.path_formats = path_formats
        self.replacements = replacements

        self._memotable = {}  # Used for template substitution performance.


    # Adding objects to the database.

    def add(self, obj):
        """Add the :class:`Item` or :class:`Album` object to the library
        database. Return the object's new id.
        """
        obj.add(self)
        self._memotable = {}
        return obj.id

    def add_album(self, items):
        """Create a new album consisting of a list of items. The items
        are added to the database if they don't yet have an ID. Return a
        new :class:`Album` object.
        """
        # Create the album structure using metadata from the first item.
        values = dict((key, items[0][key]) for key in ALBUM_KEYS_ITEM)
        album = Album(self, **values)

        # Add the album structure and set the items' album_id fields.
        # Store or add the items.
        with self.transaction():
            album.add(self)
            for item in items:
                item.album_id = album.id
                if item.id is None:
                    item.add(self)
                else:
                    item.store()

        return album


    # Querying.

    def _fetch(self, model_cls, query, order_by=None):
        """Parse a query and fetch.
        """
        return super(Library, self)._fetch(
            model_cls, get_query(query, model_cls), order_by
        )

    def albums(self, query=None):
        """Get a sorted list of :class:`Album` objects matching the
        given query.
        """
        order = '{0}, album'.format(
            _orelse("albumartist_sort", "albumartist")
        )
        return self._fetch(Album, query, order)

    def items(self, query=None):
        """Get a sorted list of :class:`Item` objects matching the given
        query.
        """
        order = '{0}, album, disc, track'.format(
            _orelse("artist_sort", "artist")
        )
        return self._fetch(Item, query, order)


    # Convenience accessors.

    def get_item(self, id):
        """Fetch an :class:`Item` by its ID. Returns `None` if no match is
        found.
        """
        return self._get(Item, id)

    def get_album(self, item_or_id):
        """Given an album ID or an item associated with an album, return
        an :class:`Album` object for the album. If no such album exists,
        returns `None`.
        """
        if isinstance(item_or_id, int):
            album_id = item_or_id
        else:
            album_id = item_or_id.album_id
        if album_id is None:
            return None
        return self._get(Album, album_id)



# Default path template resources.


def _int_arg(s):
    """Convert a string argument to an integer for use in a template
    function.  May raise a ValueError.
    """
    return int(s.strip())


class DefaultTemplateFunctions(object):
    """A container class for the default functions provided to path
    templates. These functions are contained in an object to provide
    additional context to the functions -- specifically, the Item being
    evaluated.
    """
    _prefix = 'tmpl_'

    def __init__(self, item=None, lib=None):
        """Paramaterize the functions. If `item` or `lib` is None, then
        some functions (namely, ``aunique``) will always evaluate to the
        empty string.
        """
        self.item = item
        self.lib = lib

    def functions(self):
        """Returns a dictionary containing the functions defined in this
        object. The keys are function names (as exposed in templates)
        and the values are Python functions.
        """
        out = {}
        for key in self._func_names:
            out[key[len(self._prefix):]] = getattr(self, key)
        return out

    @staticmethod
    def tmpl_lower(s):
        """Convert a string to lower case."""
        return s.lower()

    @staticmethod
    def tmpl_upper(s):
        """Covert a string to upper case."""
        return s.upper()

    @staticmethod
    def tmpl_title(s):
        """Convert a string to title case."""
        return s.title()

    @staticmethod
    def tmpl_left(s, chars):
        """Get the leftmost characters of a string."""
        return s[0:_int_arg(chars)]

    @staticmethod
    def tmpl_right(s, chars):
        """Get the rightmost characters of a string."""
        return s[-_int_arg(chars):]

    @staticmethod
    def tmpl_if(condition, trueval, falseval=u''):
        """If ``condition`` is nonempty and nonzero, emit ``trueval``;
        otherwise, emit ``falseval`` (if provided).
        """
        try:
            condition = _int_arg(condition)
        except ValueError:
            condition = condition.strip()
        if condition:
            return trueval
        else:
            return falseval

    @staticmethod
    def tmpl_asciify(s):
        """Translate non-ASCII characters to their ASCII equivalents.
        """
        return unidecode(s)

    @staticmethod
    def tmpl_time(s, format):
        """Format a time value using `strftime`.
        """
        cur_fmt = beets.config['time_format'].get(unicode)
        return time.strftime(format, time.strptime(s, cur_fmt))

    def tmpl_aunique(self, keys=None, disam=None):
        """Generate a string that is guaranteed to be unique among all
        albums in the library who share the same set of keys. A fields
        from "disam" is used in the string if one is sufficient to
        disambiguate the albums. Otherwise, a fallback opaque value is
        used. Both "keys" and "disam" should be given as
        whitespace-separated lists of field names.
        """
        # Fast paths: no album, no item or library, or memoized value.
        if not self.item or not self.lib:
            return u''
        if self.item.album_id is None:
            return u''
        memokey = ('aunique', keys, disam, self.item.album_id)
        memoval = self.lib._memotable.get(memokey)
        if memoval is not None:
            return memoval

        keys = keys or 'albumartist album'
        disam = disam or 'albumtype year label catalognum albumdisambig'
        keys = keys.split()
        disam = disam.split()

        album = self.lib.get_album(self.item)
        if not album:
            # Do nothing for singletons.
            self.lib._memotable[memokey] = u''
            return u''

        # Find matching albums to disambiguate with.
        subqueries = []
        for key in keys:
            value = getattr(album, key)
            subqueries.append(dbcore.MatchQuery(key, value))
        albums = self.lib.albums(dbcore.AndQuery(subqueries))

        # If there's only one album to matching these details, then do
        # nothing.
        if len(albums) == 1:
            self.lib._memotable[memokey] = u''
            return u''

        # Find the first disambiguator that distinguishes the albums.
        for disambiguator in disam:
            # Get the value for each album for the current field.
            disam_values = set([getattr(a, disambiguator) for a in albums])

            # If the set of unique values is equal to the number of
            # albums in the disambiguation set, we're done -- this is
            # sufficient disambiguation.
            if len(disam_values) == len(albums):
                break

        else:
            # No disambiguator distinguished all fields.
            res = u' {0}'.format(album.id)
            self.lib._memotable[memokey] = res
            return res

        # Flatten disambiguation value into a string.
        disam_value = album._get_formatted(disambiguator, True)
        res = u' [{0}]'.format(disam_value)
        self.lib._memotable[memokey] = res
        return res


# Get the name of tmpl_* functions in the above class.
DefaultTemplateFunctions._func_names = \
    [s for s in dir(DefaultTemplateFunctions)
     if s.startswith(DefaultTemplateFunctions._prefix)]<|MERGE_RESOLUTION|>--- conflicted
+++ resolved
@@ -123,72 +123,9 @@
 # - Is the field writable?
 # - Does the field reflect an attribute of a MediaFile?
 ITEM_FIELDS = [
-<<<<<<< HEAD
-    ('id',       types.Id(True),  False, False),
-    ('path',     PathType(),      False, False),
-    ('album_id', types.Id(False), False, False),
-
-    ('title',                types.String(),     True, True),
-    ('artist',               types.String(),     True, True),
-    ('artist_sort',          types.String(),     True, True),
-    ('artist_credit',        types.String(),     True, True),
-    ('album',                types.String(),     True, True),
-    ('albumartist',          types.String(),     True, True),
-    ('albumartist_sort',     types.String(),     True, True),
-    ('albumartist_credit',   types.String(),     True, True),
-    ('genre',                types.String(),     True, True),
-    ('composer',             types.String(),     True, True),
-    ('grouping',             types.String(),     True, True),
-    ('year',                 types.PaddedInt(4), True, True),
-    ('month',                types.PaddedInt(2), True, True),
-    ('day',                  types.PaddedInt(2), True, True),
-    ('track',                types.PaddedInt(2), True, True),
-    ('tracktotal',           types.PaddedInt(2), True, True),
-    ('disc',                 types.PaddedInt(2), True, True),
-    ('disctotal',            types.PaddedInt(2), True, True),
-    ('lyrics',               types.String(),     True, True),
-    ('comments',             types.String(),     True, True),
-    ('bpm',                  types.Integer(),    True, True),
-    ('comp',                 types.Boolean(),    True, True),
-    ('mb_trackid',           types.String(),     True, True),
-    ('mb_albumid',           types.String(),     True, True),
-    ('mb_artistid',          types.String(),     True, True),
-    ('mb_albumartistid',     types.String(),     True, True),
-    ('albumtype',            types.String(),     True, True),
-    ('label',                types.String(),     True, True),
-    ('acoustid_fingerprint', types.String(),     True, True),
-    ('acoustid_id',          types.String(),     True, True),
-    ('mb_releasegroupid',    types.String(),     True, True),
-    ('asin',                 types.String(),     True, True),
-    ('catalognum',           types.String(),     True, True),
-    ('script',               types.String(),     True, True),
-    ('language',             types.String(),     True, True),
-    ('country',              types.String(),     True, True),
-    ('albumstatus',          types.String(),     True, True),
-    ('media',                types.String(),     True, True),
-    ('albumdisambig',        types.String(),     True, True),
-    ('disctitle',            types.String(),     True, True),
-    ('encoder',              types.String(),     True, True),
-    ('rg_track_gain',        types.Float(),      True, True),
-    ('rg_track_peak',        types.Float(),      True, True),
-    ('rg_album_gain',        types.Float(),      True, True),
-    ('rg_album_peak',        types.Float(),      True, True),
-    ('original_year',        types.PaddedInt(4), True, True),
-    ('original_month',       types.PaddedInt(2), True, True),
-    ('original_day',         types.PaddedInt(2), True, True),
-
-    ('length',      types.Float(),                  False, True),
-    ('bitrate',     types.ScaledInt(1000, u'kbps'), False, True),
-    ('format',      types.String(),                 False, True),
-    ('samplerate',  types.ScaledInt(1000, u'kHz'),  False, True),
-    ('bitdepth',    types.Integer(),                False, True),
-    ('channels',    types.Integer(),                False, True),
-    ('mtime',       DateType(),                     False, False),
-    ('added',       DateType(),                     False, False),
-=======
-    ('id',       types.Id()),
+    ('id',       types.Id(True)),
     ('path',     PathType()),
-    ('album_id', types.Integer()),
+    ('album_id', types.Id(False)),
 
     ('title',                types.String()),
     ('artist',               types.String()),
@@ -247,7 +184,6 @@
     ('channels',    types.Integer()),
     ('mtime',       DateType()),
     ('added',       DateType()),
->>>>>>> e62d36aa
 ]
 ITEM_KEYS          = [f[0] for f in ITEM_FIELDS]
 
@@ -490,8 +426,6 @@
     def write(self, path=None):
         """Write the item's metadata to a media file.
 
-        ``path`` defaults to the item's path property.
-
         Updates the mediafile with properties from itself.
 
         Can raise either a `ReadError` or a `WriteError`.
@@ -501,11 +435,7 @@
         else:
             path = normpath(path)
         try:
-<<<<<<< HEAD
-            f = MediaFile(syspath(path))
-=======
-            mediafile = MediaFile(syspath(self.path))
->>>>>>> e62d36aa
+            mediafile = MediaFile(path)
         except (OSError, IOError) as exc:
             raise ReadError(self.path, exc)
 
